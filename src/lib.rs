#![feature(slice_patterns)]
#![recursion_limit = "1024"]
#[macro_use]

extern crate error_chain;
extern crate git2;

pub mod author;
pub mod config;
pub mod errors;
pub mod git;

use std::collections::HashMap;
use std::env;
use std::process::Command;

use author::{Author, AuthorParser};
use config::Config;
use errors::*;

const NAMESPACE: &'static str = "git-together";

fn namespaced(name: &str) -> String {
    format!("{}.{}", NAMESPACE, name)
}

pub fn run() -> Result<()> {
    let all_args: Vec<_> = env::args().skip(1).collect();
    let args: Vec<&str> = all_args.iter().map(String::as_ref).collect();

    let triggers = ["with", "together"];
    let mut gt = GitTogether::new()?;
    match *args.as_slice() {
<<<<<<< HEAD
        [sub_cmd] if triggers.contains(&sub_cmd) => {
            let inits = gt.get_active()?;
            let inits: Vec<_> = inits.iter().map(String::as_ref).collect();
            let authors = gt.get_authors(&inits)?;
=======
        ["with"] => {
            println!("{} {}",
                     option_env!("CARGO_PKG_NAME").unwrap_or("git-together"),
                     option_env!("CARGO_PKG_VERSION").unwrap_or("unknown version"));

            let gt = GitTogether::new(ConfigScope::Local)?;
>>>>>>> 9533e129

            for (initials, author) in inits.iter().zip(authors.iter()) {
                println!("{}: {}", initials, author);
            }
        }
        [sub_cmd, "--list"] if triggers.contains(&sub_cmd) => {
            let authors = gt.all_authors()?;
            let mut sorted: Vec<_> = authors.iter().collect();
            sorted.sort_by(|a, b| a.0.cmp(b.0));

            for (initials, author) in sorted {
                println!("{}: {}", initials, author);
            }
        }
<<<<<<< HEAD
        [sub_cmd, "--clear"] if triggers.contains(&sub_cmd) => {
            let _ = gt.set_active(&[]);
        }
        [sub_cmd, "--version"] if triggers.contains(&sub_cmd) => {
            println!("{} {}",
                     option_env!("CARGO_PKG_NAME").unwrap_or("git-together"),
                     option_env!("CARGO_PKG_VERSION").unwrap_or("unknown version"));
        }
        [sub_cmd, ref inits..] if triggers.contains(&sub_cmd) => {
=======
        ["with", "--global", ref inits..] => {
            let mut gt = GitTogether::new(ConfigScope::Global)?;

            let authors = gt.set_active(inits)?;
            for author in authors {
                println!("{}", author);
            }
        }

        ["with", "--clear"] => {
            let mut gt = GitTogether::new(ConfigScope::Local)?;

            let _ = gt.set_active(&[]);
        }
        ["with", ref inits..] => {
            let mut gt = GitTogether::new(ConfigScope::Local)?;

>>>>>>> 9533e129
            let authors = gt.set_active(inits)?;
            for author in authors {
                println!("{}", author);
            }
        }
<<<<<<< HEAD
        [sub_cmd, ref rest..] if gt.is_signoff_cmd(sub_cmd) => {
=======
        [sub_cmd, ref rest..] if ["commit", "merge", "revert"].contains(&sub_cmd) => {
            let mut gt = GitTogether::new(ConfigScope::Local)?;

>>>>>>> 9533e129
            if sub_cmd == "merge" {
                env::set_var("GIT_TOGETHER_NO_SIGNOFF", "1");
            }

            let mut cmd = Command::new("git");
            let cmd = cmd.arg(sub_cmd);
            let cmd = gt.signoff(cmd)?;
            let cmd = cmd.args(rest);

            let status = cmd.status().chain_err(|| "failed to execute process")?;
            if status.success() {
                gt.rotate_active()?;
            }
        }
        [ref args..] => {
            Command::new("git")
                .args(args)
                .status()
                .chain_err(|| "failed to execute process")?;
        }
    };

    Ok(())
}

pub struct GitTogether<C> {
    config: C,
    author_parser: AuthorParser,
}

pub enum ConfigScope {
    Local,
    Global,
}

impl GitTogether<git::Config> {
    pub fn new(scope: ConfigScope) -> Result<Self> {
        let config = match scope {
            ConfigScope::Local => {
                let repo = git::Repo::new();
                if let Ok(ref repo) = repo {
                    let _ = repo.auto_include(&format!(".{}", NAMESPACE));
                };

                repo.and_then(|r| r.config())
                    .or_else(|_| git::Config::new(scope))?
            }
            ConfigScope::Global => git::Config::new(scope)?,
        };

        let domain = config.get(&namespaced("domain")).ok();
        let author_parser = AuthorParser { domain: domain };

        Ok(GitTogether {
               config: config,
               author_parser: author_parser,
           })
    }
}

impl<C: config::Config> GitTogether<C> {
    pub fn set_active(&mut self, inits: &[&str]) -> Result<Vec<Author>> {
        let authors = self.get_authors(inits)?;
        self.config
            .set(&namespaced("active"), &inits.join("+"))?;

        self.save_original_user()?;
        if let Some(author) = authors.iter().next() {
            self.set_user(&author.name, &author.email)?;
        }

        Ok(authors)
    }

    fn save_original_user(&mut self) -> Result<()> {
        if let Ok(name) = self.config.get("user.name") {
            let key = namespaced("user.name");
            self.config
                .get(&key)
                .map(|_| ())
                .or_else(|_| self.config.set(&key, &name))?;
        }

        if let Ok(email) = self.config.get("user.email") {
            let key = namespaced("user.email");
            self.config
                .get(&key)
                .map(|_| ())
                .or_else(|_| self.config.set(&key, &email))?;
        }

        Ok(())
    }

    fn set_user(&mut self, name: &str, email: &str) -> Result<()> {
        self.config.set("user.name", name)?;
        self.config.set("user.email", email)?;

        Ok(())
    }

    pub fn all_authors(&self) -> Result<HashMap<String, Author>> {
        let mut authors = HashMap::new();
        let raw = self.config.get_all(&namespaced("authors."))?;
        for (name, value) in raw {
            let initials = name.split('.').last().ok_or("")?;
            let author = self.parse_author(initials, &value)?;
            authors.insert(initials.into(), author);
        }
        Ok(authors)
    }

    pub fn is_signoff_cmd(&self, cmd: &str) -> bool {
        let signoffs = ["commit", "merge", "revert"];
        signoffs.contains(&cmd) || self.is_signoff_alias(cmd)
    }

    fn is_signoff_alias(&self, cmd: &str) -> bool {
        self.config
            .get(&namespaced("aliases"))
            .unwrap_or_else(|_| String::new())
            .split(',')
            .any(|a| a == cmd)
    }

    pub fn signoff<'a>(&self, cmd: &'a mut Command) -> Result<&'a mut Command> {
        let active = self.config.get(&namespaced("active"))?;
        let inits: Vec<_> = active.split('+').collect();
        let authors = self.get_authors(&inits)?;

        let (author, committer) = match *authors.as_slice() {
            [] => {
                return Err("".into());
            }
            [ref solo] => (solo, solo),
            [ref author, ref committer, _..] => (author, committer),
        };

        let cmd = cmd.env("GIT_AUTHOR_NAME", author.name.clone())
            .env("GIT_AUTHOR_EMAIL", author.email.clone())
            .env("GIT_COMMITTER_NAME", committer.name.clone())
            .env("GIT_COMMITTER_EMAIL", committer.email.clone());

        let no_signoff = env::var("GIT_TOGETHER_NO_SIGNOFF").is_ok();
        Ok(if !no_signoff && author != committer {
               cmd.arg("--signoff")
           } else {
               cmd
           })
    }

    fn get_active(&self) -> Result<Vec<String>> {
        self.config
            .get(&namespaced("active"))
            .map(|active| active.split('+').map(|s| s.into()).collect())
    }

    pub fn rotate_active(&mut self) -> Result<()> {
        self.get_active()
            .and_then(|active| {
                          let mut inits: Vec<_> = active.iter().map(String::as_ref).collect();
                          if !inits.is_empty() {
                              let author = inits.remove(0);
                              inits.push(author);
                          }
                          self.set_active(&inits[..]).map(|_| ())
                      })
    }

    fn get_authors(&self, inits: &[&str]) -> Result<Vec<Author>> {
        inits
            .iter()
            .map(|&initials| self.get_author(initials))
            .collect()
    }

    fn get_author(&self, initials: &str) -> Result<Author> {
        self.config
            .get(&namespaced(&format!("authors.{}", initials)))
            .chain_err(|| format!("author not found for '{}'", initials))
            .and_then(|raw| self.parse_author(initials, &raw))
    }

    fn parse_author(&self, initials: &str, raw: &str) -> Result<Author> {
        self.author_parser
            .parse(raw)
            .chain_err(|| format!("invalid author for '{}': '{}'", initials, raw))
    }
}

#[cfg(test)]
mod tests {
    use super::*;

    use std::collections::HashMap;
    use std::ops::Index;

    use author::{Author, AuthorParser};
    use config::Config;

    #[test]
    fn get_authors() {
        let config =
            MockConfig::new(&[("git-together.authors.jh", ""),
                              ("git-together.authors.nn", "Naomi Nagata"),
                              ("git-together.authors.ab", "Amos Burton; aburton"),
                              ("git-together.authors.ak", "Alex Kamal; akamal"),
                              ("git-together.authors.ca", "Chrisjen Avasarala;"),
                              ("git-together.authors.bd", "Bobbie Draper; bdraper@mars.mil"),
                              ("git-together.authors.jm", "Joe Miller; jmiller@starhelix.com")]);
        let author_parser = AuthorParser { domain: Some("rocinante.com".into()) };
        let gt = GitTogether {
            config: config,
            author_parser: author_parser,
        };

        assert!(gt.get_authors(&["jh"]).is_err());
        assert!(gt.get_authors(&["nn"]).is_err());
        assert!(gt.get_authors(&["ca"]).is_err());
        assert!(gt.get_authors(&["jh", "bd"]).is_err());

        assert_eq!(gt.get_authors(&["ab", "ak"]).unwrap(),
                   vec![Author {
                            name: "Amos Burton".into(),
                            email: "aburton@rocinante.com".into(),
                        },
                        Author {
                            name: "Alex Kamal".into(),
                            email: "akamal@rocinante.com".into(),
                        }]);
        assert_eq!(gt.get_authors(&["ab", "bd", "jm"]).unwrap(),
                   vec![Author {
                            name: "Amos Burton".into(),
                            email: "aburton@rocinante.com".into(),
                        },
                        Author {
                            name: "Bobbie Draper".into(),
                            email: "bdraper@mars.mil".into(),
                        },
                        Author {
                            name: "Joe Miller".into(),
                            email: "jmiller@starhelix.com".into(),
                        }]);
    }

    #[test]
    fn set_active_solo() {
        let config = MockConfig::new(&[("git-together.authors.jh", "James Holden; jholden"),
                                       ("git-together.authors.nn", "Naomi Nagata; nnagata"),
                                       ("user.name", "Bobbie Draper"),
                                       ("user.email", "bdraper@mars.mil")]);
        let author_parser = AuthorParser { domain: Some("rocinante.com".into()) };
        let mut gt = GitTogether {
            config: config,
            author_parser: author_parser,
        };

        gt.set_active(&["jh"]).unwrap();
        assert_eq!(gt.get_active().unwrap(), vec!["jh"]);
        assert_eq!(gt.config["user.name"], "James Holden");
        assert_eq!(gt.config["user.email"], "jholden@rocinante.com");
        assert_eq!(gt.config["git-together.user.name"], "Bobbie Draper");
        assert_eq!(gt.config["git-together.user.email"], "bdraper@mars.mil");
    }

    #[test]
    fn set_active_pair() {
        let config = MockConfig::new(&[("git-together.authors.jh", "James Holden; jholden"),
                                       ("git-together.authors.nn", "Naomi Nagata; nnagata"),
                                       ("user.name", "Bobbie Draper"),
                                       ("user.email", "bdraper@mars.mil")]);
        let author_parser = AuthorParser { domain: Some("rocinante.com".into()) };
        let mut gt = GitTogether {
            config: config,
            author_parser: author_parser,
        };

        gt.set_active(&["nn", "jh"]).unwrap();
        assert_eq!(gt.get_active().unwrap(), vec!["nn", "jh"]);
        assert_eq!(gt.config["user.name"], "Naomi Nagata");
        assert_eq!(gt.config["user.email"], "nnagata@rocinante.com");
        assert_eq!(gt.config["git-together.user.name"], "Bobbie Draper");
        assert_eq!(gt.config["git-together.user.email"], "bdraper@mars.mil");
    }

    #[test]
    fn multiple_set_active() {
        let config = MockConfig::new(&[("git-together.authors.jh", "James Holden; jholden"),
                                       ("git-together.authors.nn", "Naomi Nagata; nnagata"),
                                       ("user.name", "Bobbie Draper"),
                                       ("user.email", "bdraper@mars.mil")]);
        let author_parser = AuthorParser { domain: Some("rocinante.com".into()) };
        let mut gt = GitTogether {
            config: config,
            author_parser: author_parser,
        };

        gt.set_active(&["nn"]).unwrap();
        gt.set_active(&["jh"]).unwrap();
        assert_eq!(gt.config["git-together.user.name"], "Bobbie Draper");
        assert_eq!(gt.config["git-together.user.email"], "bdraper@mars.mil");
    }

    #[test]
    fn rotate_active() {
        let config = MockConfig::new(&[("git-together.active", "jh+nn"),
                                       ("git-together.authors.jh", "James Holden; jholden"),
                                       ("git-together.authors.nn", "Naomi Nagata; nnagata")]);
        let author_parser = AuthorParser { domain: Some("rocinante.com".into()) };
        let mut gt = GitTogether {
            config: config,
            author_parser: author_parser,
        };

        gt.rotate_active().unwrap();
        assert_eq!(gt.get_active().unwrap(), vec!["nn", "jh"]);
    }

    #[test]
    fn all_authors() {
        let config =
            MockConfig::new(&[("git-together.active", "jh+nn"),
                              ("git-together.authors.ab", "Amos Burton; aburton"),
                              ("git-together.authors.bd", "Bobbie Draper; bdraper@mars.mil"),
                              ("git-together.authors.jm", "Joe Miller; jmiller@starhelix.com")]);
        let author_parser = AuthorParser { domain: Some("rocinante.com".into()) };
        let gt = GitTogether {
            config: config,
            author_parser: author_parser,
        };

        let all_authors = gt.all_authors().unwrap();
        assert_eq!(all_authors.len(), 3);
        assert_eq!(all_authors["ab"],
                   Author {
                       name: "Amos Burton".into(),
                       email: "aburton@rocinante.com".into(),
                   });
        assert_eq!(all_authors["bd"],
                   Author {
                       name: "Bobbie Draper".into(),
                       email: "bdraper@mars.mil".into(),
                   });
        assert_eq!(all_authors["jm"],
                   Author {
                       name: "Joe Miller".into(),
                       email: "jmiller@starhelix.com".into(),
                   });
    }

    #[test]
    fn is_signoff_cmd_basics() {
        let config = MockConfig::new(&[]);
        let author_parser = AuthorParser { domain: Some("rocinante.com".into()) };
        let gt = GitTogether {
            config: config,
            author_parser: author_parser,
        };

        assert_eq!(gt.is_signoff_cmd("commit"), true);
        assert_eq!(gt.is_signoff_cmd("merge"), true);
        assert_eq!(gt.is_signoff_cmd("revert"), true);
        assert_eq!(gt.is_signoff_cmd("bisect"), false);
    }

    #[test]
    fn is_signoff_cmd_aliases() {
        let config = MockConfig::new(&[("git-together.aliases", "ci,m,rv")]);
        let author_parser = AuthorParser { domain: Some("rocinante.com".into()) };
        let gt = GitTogether {
            config: config,
            author_parser: author_parser,
        };

        assert_eq!(gt.is_signoff_cmd("ci"), true);
        assert_eq!(gt.is_signoff_cmd("m"), true);
        assert_eq!(gt.is_signoff_cmd("rv"), true);
    }

    struct MockConfig {
        data: HashMap<String, String>,
    }

    impl MockConfig {
        fn new(data: &[(&str, &str)]) -> MockConfig {
            MockConfig {
                data: data.iter()
                    .map(|&(k, v)| (k.into(), v.into()))
                    .collect(),
            }
        }
    }

    impl<'a> Index<&'a str> for MockConfig {
        type Output = String;

        fn index(&self, key: &'a str) -> &String {
            self.data.index(key)
        }
    }

    impl Config for MockConfig {
        fn get(&self, name: &str) -> Result<String> {
            self.data
                .get(name.into())
                .cloned()
                .ok_or(format!("name not found: '{}'", name).into())
        }

        fn get_all(&self, glob: &str) -> Result<HashMap<String, String>> {
            Ok(self.data
                   .iter()
                   .filter(|&(name, _)| name.contains(glob))
                   .map(|(name, value)| (name.clone(), value.clone()))
                   .collect())
        }

        fn add(&mut self, _: &str, _: &str) -> Result<()> {
            unimplemented!();
        }

        fn set(&mut self, name: &str, value: &str) -> Result<()> {
            self.data.insert(name.into(), value.into());
            Ok(())
        }
    }
}<|MERGE_RESOLUTION|>--- conflicted
+++ resolved
@@ -29,21 +29,13 @@
     let args: Vec<&str> = all_args.iter().map(String::as_ref).collect();
 
     let triggers = ["with", "together"];
-    let mut gt = GitTogether::new()?;
+    let mut gt = GitTogether::new(ConfigScope::Local)?;
+
     match *args.as_slice() {
-<<<<<<< HEAD
         [sub_cmd] if triggers.contains(&sub_cmd) => {
             let inits = gt.get_active()?;
             let inits: Vec<_> = inits.iter().map(String::as_ref).collect();
             let authors = gt.get_authors(&inits)?;
-=======
-        ["with"] => {
-            println!("{} {}",
-                     option_env!("CARGO_PKG_NAME").unwrap_or("git-together"),
-                     option_env!("CARGO_PKG_VERSION").unwrap_or("unknown version"));
-
-            let gt = GitTogether::new(ConfigScope::Local)?;
->>>>>>> 9533e129
 
             for (initials, author) in inits.iter().zip(authors.iter()) {
                 println!("{}: {}", initials, author);
@@ -58,7 +50,14 @@
                 println!("{}: {}", initials, author);
             }
         }
-<<<<<<< HEAD
+        [sub_cmd, "--global", ref inits..] if triggers.contains(&sub_cmd) => {
+            let mut gt = GitTogether::new(ConfigScope::Global)?;
+
+            let authors = gt.set_active(inits)?;
+            for author in authors {
+                println!("{}", author);
+            }
+        }
         [sub_cmd, "--clear"] if triggers.contains(&sub_cmd) => {
             let _ = gt.set_active(&[]);
         }
@@ -68,37 +67,12 @@
                      option_env!("CARGO_PKG_VERSION").unwrap_or("unknown version"));
         }
         [sub_cmd, ref inits..] if triggers.contains(&sub_cmd) => {
-=======
-        ["with", "--global", ref inits..] => {
-            let mut gt = GitTogether::new(ConfigScope::Global)?;
-
             let authors = gt.set_active(inits)?;
             for author in authors {
                 println!("{}", author);
             }
         }
-
-        ["with", "--clear"] => {
-            let mut gt = GitTogether::new(ConfigScope::Local)?;
-
-            let _ = gt.set_active(&[]);
-        }
-        ["with", ref inits..] => {
-            let mut gt = GitTogether::new(ConfigScope::Local)?;
-
->>>>>>> 9533e129
-            let authors = gt.set_active(inits)?;
-            for author in authors {
-                println!("{}", author);
-            }
-        }
-<<<<<<< HEAD
         [sub_cmd, ref rest..] if gt.is_signoff_cmd(sub_cmd) => {
-=======
-        [sub_cmd, ref rest..] if ["commit", "merge", "revert"].contains(&sub_cmd) => {
-            let mut gt = GitTogether::new(ConfigScope::Local)?;
-
->>>>>>> 9533e129
             if sub_cmd == "merge" {
                 env::set_var("GIT_TOGETHER_NO_SIGNOFF", "1");
             }
